--- conflicted
+++ resolved
@@ -68,28 +68,11 @@
     integer masks, returns a stack of arrays with each object shown in a
     single array.
 
-<<<<<<< HEAD
-=======
-def single_to_multichannel_mask(mask_img):
-    """From a single array with instances indicated by distinct non-zero
-    integer masks, returns a stack of arrays with each object shown in a
-    single array.
-
->>>>>>> 9f2cdac0
     Parameters
     ----------
     mask_img : array, shape (width, height)
       array with each instance to be detected indicated by unique non-zero
       integer mask.
-<<<<<<< HEAD
-
-
-    Returns
-    -------
-    masks : array, shape (width, height, instances)
-      boolean arrays with mask of each instance indicated as True.
-=======
-      
 
 
     Returns
@@ -103,84 +86,6 @@
 
     return masks
 
-def extract_bboxes(mask):
-    """Compute bounding boxes from masks.
-    Parameters
-    --------------
-    mask: [height, width, num_instances]. Mask pixels are either 1 or 0.
-    Return
-    -----------------------------
-    bbox array [num_instances, (y1, x1, y2, x2)].
-    """
-    boxes = np.zeros([mask.shape[-1], 4], dtype=np.int32)
-    for i in range(mask.shape[-1]):
-        m = mask[:, :, i]
-        # Bounding box.
-        horizontal_indicies = np.where(np.any(m, axis=0))[0]
-        vertical_indicies = np.where(np.any(m, axis=1))[0]
-        if horizontal_indicies.shape[0]:
-            x1, x2 = horizontal_indicies[[0, -1]]
-            y1, y2 = vertical_indicies[[0, -1]]
-            # x2 and y2 should not be part of the box. Increment by 1.
-            x2 += 1
-            y2 += 1
-        else:
-            # No mask for this instance. Might happen due to
-            # resizing or cropping. Set bbox to zeros
-            x1, x2, y1, y2 = 0, 0, 0, 0
-        boxes[i] = np.array([y1, x1, y2, x2])
-    return boxes.astype(np.int32)
-
-
-def compute_iou(box, boxes, box_area, boxes_area):
-    """Calculates IoU of the given box with the array of the given boxes.
-    Parameters
-    ----------
-    box: 1D vector [y1, x1, y2, x2]
-    boxes: [boxes_count, (y1, x1, y2, x2)]
-    box_area: float. the area of 'box'
-    boxes_area: array of length boxes_count.
-
-    Note: the areas are passed in rather than calculated here for
-    efficiency. Calculate once in the caller to avoid duplicate work.
-    Return
-    -----------
-    The iou, Intersection over Union. I
-    In practice, this number is calculate by
-    Area of the intersection / Area of the union
-    """
-    # Calculate intersection areas
-    y1 = np.maximum(box[0], boxes[:, 0])
-    y2 = np.minimum(box[2], boxes[:, 2])
-    x1 = np.maximum(box[1], boxes[:, 1])
-    x2 = np.minimum(box[3], boxes[:, 3])
-    intersection = np.maximum(x2 - x1, 0) * np.maximum(y2 - y1, 0)
-    union = box_area + boxes_area[:] - intersection[:]
-    iou = intersection / union
-    return iou
-
-
-def compute_overlaps(boxes1, boxes2):
-    """Computes IoU overlaps between two sets of boxes.
-    boxes1, boxes2: [N, (y1, x1, y2, x2)].
-    For better performance, pass the largest set first and the smaller second.
-
-    parameters
-    ------------
-    Boxes1: is the the surrounding box around target object1
-    Boxes2: is the the surrounding box around target object2
-
-    Return
-    ----------
-    the overlap array, shape (instances,)
->>>>>>> 9f2cdac0
-    """
-    # filter out background pixels (value of 0)
-    obj_ids = np.unique(mask_img[mask_img > 0])
-    masks = np.dstack([np.array(mask_img == id) for id in obj_ids])
-
-    return masks
-
 
 def masks_iou(gt_masks, pred_masks):
     """Computes the Intersection over Union (IoU) for each combination of
@@ -195,30 +100,11 @@
       predicted masks represented as a single channel array with each
       distinct object in the image indicate with a different non-zero integer
 
-<<<<<<< HEAD
     Returns
     -------
     overlaps : array, shape (gt_instances,pred_instances)
       array containing iou scores for each ground truth mask and each predicted
       mask.
-=======
-def compute_overlaps_masks2(masks1, masks2, threshold=None):
-    """Computes IoU overlaps between two sets of masks.
-
-    Parameters
-    ----------
-    masks1, masks2 : arrays, shape (height, width, instances)
-      ...
-    threshold : numeric (optional)
-      value between 0 and 1, IoU threshold below which overlap scores are
-      ignored (treated as zero); defaults to no threshold, returning all IoU
-      overlaps including masks that are completely non-overlapping.
-
-    Returns
-    -------
-    overlaps : array, shape (instances,)
-      ....
->>>>>>> 9f2cdac0
     """
     masks1 = single_to_multichannel_mask(gt_masks)
     masks2 = single_to_multichannel_mask(pred_masks)
@@ -243,94 +129,9 @@
     return overlaps
 
 
-<<<<<<< HEAD
 def mask_f1_score(mask_ious, iou_thresh=0.5):
     """Calculates Precision, Recall, and F1 Score given an array with IoU
     scores for ground truth vs. predicted instance masks.
-=======
-def non_max_suppression(boxes, scores, threshold):
-    """Performs non-maximum suppression and returns indices of kept boxes.
-    Parameters
-    ----------
-    boxes: [N, (y1, x1, y2, x2)]. Notice that (y2, x2) lays outside the box.
-    scores: 1-D array of box scores.
-    threshold: Float. IoU threshold to use for filtering.
-    Return
-    ----------
-    the top box and the index and pixel in it
-    """
-    assert boxes.shape[0] > 0
-    if boxes.dtype.kind != "f":
-        boxes = boxes.astype(np.float32)
-
-    # Compute box areas
-    y1 = boxes[:, 0]
-    x1 = boxes[:, 1]
-    y2 = boxes[:, 2]
-    x2 = boxes[:, 3]
-    area = (y2 - y1) * (x2 - x1)
-
-    # Get indicies of boxes sorted by scores (highest first)
-    ixs = scores.argsort()[::-1]
-
-    pick = []
-    while len(ixs) > 0:
-        # Pick top box and add its index to the list
-        i = ixs[0]
-        pick.append(i)
-        # Compute IoU of the picked box with the rest
-        iou = compute_iou(boxes[i], boxes[ixs[1:]], area[i], area[ixs[1:]])
-        # Identify boxes with IoU over the threshold. This
-        # returns indices into ixs[1:], so add 1 to get
-        # indices into ixs.
-        remove_ixs = np.where(iou > threshold)[0] + 1
-        # Remove indices of the picked and overlapped boxes.
-        ixs = np.delete(ixs, remove_ixs)
-        ixs = np.delete(ixs, 0)
-    return np.array(pick, dtype=np.int32)
-
-
-def apply_box_deltas(boxes, deltas):
-    """Applies the given deltas to the given boxes.
-    Parameters:
-    ----------
-    boxes: [N, (y1, x1, y2, x2)]. Note that (y2, x2) is outside the box.
-    deltas: [N, (dy, dx, log(dh), log(dw))]
-    Returns
-    ----------
-    The stack consisted of boxes above
-    """
-    boxes = boxes.astype(np.float32)
-    # Convert to y, x, h, w
-    height = boxes[:, 2] - boxes[:, 0]
-    width = boxes[:, 3] - boxes[:, 1]
-    center_y = boxes[:, 0] + 0.5 * height
-    center_x = boxes[:, 1] + 0.5 * width
-    # Apply deltas
-    center_y += deltas[:, 0] * height
-    center_x += deltas[:, 1] * width
-    height *= np.exp(deltas[:, 2])
-    width *= np.exp(deltas[:, 3])
-    # Convert back to y1, x1, y2, x2
-    y1 = center_y - 0.5 * height
-    x1 = center_x - 0.5 * width
-    y2 = y1 + height
-    x2 = x1 + width
-    return np.stack([y1, x1, y2, x2], axis=1)
-
-
-def box_refinement_graph(box, gt_box):
-    """Compute refinement needed to transform box to gt_box.
-    Parameters
-    ----------
-    box and gt_box are [N, (y1, x1, y2, x2)]
-    Returns
-    ----------
-    the stack made from box and get_box
-    """
-    box = tf.cast(box, tf.float32)
-    gt_box = tf.cast(gt_box, tf.float32)
->>>>>>> 9f2cdac0
 
     IoU scores greater than `iou_thresh` are considered true positive
     detections.
@@ -344,31 +145,11 @@
       value for intersection over union between two masks for which an instance
       is considered detected or not detected
 
-<<<<<<< HEAD
     Returns
     -------
     f1, precision, recall : numeric
       F1, Precision, and Recall scores comparing ground truth and predicted
       masks
-=======
-    dy = (gt_center_y - center_y) / height
-    dx = (gt_center_x - center_x) / width
-    dh = tf.log(gt_height / height)
-    dw = tf.log(gt_width / width)
-
-    result = tf.stack([dy, dx, dh, dw], axis=1)
-    return result
-
-
-def box_refinement(box, gt_box):
-    """Compute refinement needed to transform box to gt_box.
-    Parameters:
-    box and gt_box are [N, (y1, x1, y2, x2)]. (y2, x2) is
-    assumed to be outside the box.
-    return
-    -----------
-    the refined box which is a stack made of abover parameters
->>>>>>> 9f2cdac0
     """
 
     above_thresh = mask_ious > iou_thresh
@@ -394,19 +175,7 @@
     return f1, precision, recall
 
 
-<<<<<<< HEAD
 def boundary_f1_score(gt_masks, pred_masks, bound_thresh=0.008):
-=======
-def trim_zeros(x):
-    """It's common to have tensors larger than the available data and
-    pad with zeros. This function removes rows that are all zeros.
-    Parameters:
-    -------------
-    x: [rows, columns].
-    Return
-    -------------
-    modified x 
->>>>>>> 9f2cdac0
     """
     Compute mean,recall and decay from per-frame evaluation.
     Calculates precision/recall for boundaries between foreground_mask and
@@ -425,7 +194,6 @@
 
 	Returns
     -------
-<<<<<<< HEAD
     f1, precision, recall : numeric
       F1, Precision, and Recall scores comparing ground truth and predicted
       masks
@@ -467,155 +235,4 @@
     else:
         f1 = 2*precision*recall/(precision+recall);
 
-    return f1, precision, recall
-=======
-    gt_match: 1-D array
-      For each GT box it has the index of the matched predicted box.
-    pred_match: 1-D array
-      For each predicted box, it has the index of the matched ground truth box.
-    overlaps : [pred_boxes, gt_boxes]
-      IoU overlaps.
-    """
-    # Trim zero padding
-    # TODO: cleaner to do zero unpadding upstream
-    gt_boxes = trim_zeros(gt_boxes)
-    gt_masks = gt_masks[..., :gt_boxes.shape[0]]
-    pred_boxes = trim_zeros(pred_boxes)
-    pred_scores = pred_scores[:pred_boxes.shape[0]]
-    # Sort predictions by score from high to low
-    indices = np.argsort(pred_scores)[::-1]
-    pred_boxes = pred_boxes[indices]
-    pred_class_ids = pred_class_ids[indices]
-    pred_scores = pred_scores[indices]
-    pred_masks = pred_masks[..., indices]
-
-    # Compute IoU overlaps [pred_masks, gt_masks]
-    overlaps = compute_overlaps_masks(pred_masks, gt_masks)
-
-    # Loop through predictions and find matching ground truth boxes
-    match_count = 0
-    pred_match = -1 * np.ones([pred_boxes.shape[0]])
-    gt_match = -1 * np.ones([gt_boxes.shape[0]])
-    for i in range(len(pred_boxes)):
-        # Find best matching ground truth box
-        # 1. Sort matches by score
-        sorted_ixs = np.argsort(overlaps[i])[::-1]
-        # 2. Remove low scores
-        low_score_idx = np.where(overlaps[i, sorted_ixs] < score_threshold)[0]
-        if low_score_idx.size > 0:
-            sorted_ixs = sorted_ixs[:low_score_idx[0]]
-        # 3. Find the match
-        for j in sorted_ixs:
-            # If ground truth box is already matched, go to next one
-            if gt_match[j] > -1:
-                continue
-            # If we reach IoU smaller than the threshold, end the loop
-            iou = overlaps[i, j]
-            if iou < iou_threshold:
-                break
-            # Do we have a match?
-            if pred_class_ids[i] == gt_class_ids[j]:
-                match_count += 1
-                gt_match[j] = i
-                pred_match[i] = j
-                break
-
-    return gt_match, pred_match, overlaps
-
-
-def compute_ap(gt_boxes,
-               gt_class_ids,
-               gt_masks,
-               pred_boxes,
-               pred_class_ids,
-               pred_scores,
-               pred_masks,
-               iou_threshold=0.5):
-    """Compute Average Precision at a set IoU threshold (default 0.5).
-    Returns:
-    mAP: Mean Average Precision
-    precisions: List of precisions at different class score thresholds.
-    recalls: List of recall values at different class score thresholds.
-    overlaps: [pred_boxes, gt_boxes] IoU overlaps.
-    """
-    # Get matches and overlaps
-    gt_match, pred_match, overlaps = compute_matches(
-        gt_boxes, gt_class_ids, gt_masks, pred_boxes, pred_class_ids,
-        pred_scores, pred_masks, iou_threshold)
-
-    # Compute precision and recall at each prediction box step
-    precisions = np.cumsum(pred_match > -1) / (np.arange(len(pred_match)) + 1)
-    recalls = np.cumsum(pred_match > -1).astype(np.float32) / len(gt_match)
-
-    # Pad with start and end values to simplify the math
-    precisions = np.concatenate([[0], precisions, [0]])
-    recalls = np.concatenate([[0], recalls, [1]])
-
-    # Ensure precision values decrease but don't increase. This way, the
-    # precision value at each recall threshold is the maximum it can be
-    # for all following recall thresholds, as specified by the VOC paper.
-    for i in range(len(precisions) - 2, -1, -1):
-        precisions[i] = np.maximum(precisions[i], precisions[i + 1])
-
-    # Compute mean AP over recall range
-    indices = np.where(recalls[:-1] != recalls[1:])[0] + 1
-    mAP = np.sum(
-        (recalls[indices] - recalls[indices - 1]) * precisions[indices])
-
-    return mAP, precisions, recalls, overlaps
-
-
-def compute_ap_range(gt_box,
-                     gt_class_id,
-                     gt_mask,
-                     pred_box,
-                     pred_class_id,
-                     pred_score,
-                     pred_mask,
-                     iou_thresholds=None,
-                     verbose=1):
-    """Compute AP over a range or IoU thresholds. Default range is 0.5-0.95."""
-    
-    # Default is 0.5 to 0.95 with increments of 0.05
-    iou_thresholds = iou_thresholds or np.arange(0.5, 1.0, 0.05)
-
-    # Compute AP over range of IoU thresholds
-    AP = []
-    for iou_threshold in iou_thresholds:
-        ap, precisions, recalls, overlaps =\
-            compute_ap(gt_box, gt_class_id, gt_mask,
-                        pred_box, pred_class_id, pred_score, pred_mask,
-                        iou_threshold=iou_threshold)
-        if verbose:
-            print("AP @{:.2f}:\t {:.3f}".format(iou_threshold, ap))
-        AP.append(ap)
-    AP = np.array(AP).mean()
-    if verbose:
-        print("AP @{:.2f}-{:.2f}:\t {:.3f}".format(iou_thresholds[0],
-                                                   iou_thresholds[-1], AP))
-    return AP
-
-
-def compute_recall(pred_boxes, gt_boxes, iou):
-    """Compute the recall at the given IoU threshold. It's an indication
-    of how many GT boxes were found by the given prediction boxes.
-    Parameters
-    -----------------
-    pred_boxes: [N, (y1, x1, y2, x2)] in image coordinates
-    gt_boxes: [N, (y1, x1, y2, x2)] in image coordinates
-    iou: Intersection over Union
-    Return
-    ------------------
-    recall: the matched_get_boxes score
-    Positive_ids: the location where iou is greater than 0
-    """
-    # Measure overlaps
-    overlaps = compute_overlaps(pred_boxes, gt_boxes)
-    iou_max = np.max(overlaps, axis=1)
-    iou_argmax = np.argmax(overlaps, axis=1)
-    positive_ids = np.where(iou_max >= iou)[0]
-    matched_gt_boxes = iou_argmax[positive_ids]
-
-    recall = len(set(matched_gt_boxes)) / gt_boxes.shape[0]
-    return recall, positive_ids
->>>>>>> 9f2cdac0
+    return f1, precision, recall